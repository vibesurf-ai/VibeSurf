--- conflicted
+++ resolved
@@ -46,15 +46,12 @@
     "dashscope>=1.24.5",
     "yfinance>=0.2.66",
     "pyexecjs>=1.5.1",
-<<<<<<< HEAD
     "jupyterlab>=4.4.9",
     "pandas>=2.3.3",
     "openpyxl>=3.1.5",
     "scikit-learn>=1.7.2",
     "matplotlib>=3.10.6",
-=======
     "youtube-transcript-api>=1.2.2",
->>>>>>> f2d6ab8a
 ]
 
 [project.urls]
